--- conflicted
+++ resolved
@@ -27,19 +27,11 @@
   [_driver]
   {:unknown_config "single"})
 
-<<<<<<< HEAD
-(defmethod tx/dbdef->connection-details :duckdb [_ _ {:keys [database-name]}] 
-  {:old_implicit_casting   true
-   "temp_directory"        (format "%s.ddb.tmp" database-name)
-   :database_file (format "%s.ddb" database-name)
-   "custom_user_agent"     "metabase_test" 
-=======
 (defmethod tx/dbdef->connection-details :duckdb [_ _ {:keys [database-name]}]
   {:old_implicit_casting   true
    "temp_directory"        (format "%s.ddb.tmp" database-name)
    :database_file (format "%s.ddb" database-name)
    "custom_user_agent"     "metabase_test"
->>>>>>> 7be61070
    :subname                (format "%s.ddb" database-name)})
 
 (doseq [[base-type db-type] {:type/BigInteger     "BIGINT"
