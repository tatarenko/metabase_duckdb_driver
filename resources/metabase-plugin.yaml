info:
  name: Metabase DuckDB Driver
  version: 1.0.0-SNAPSHOT-0.1.13
  description: Allows Metabase to connect to DuckDB databases.
contact-info:
  name: Alexander Golubov
  address: golubov.ax@yandex.ru
driver:
  name: duckdb
  display-name: MotherDuck
  lazy-load: true
  parent: sql-jdbc
  connection-properties:
    - name: database_file
      display-name: MotherDuck database path
      placeholder: "md:my_db"
      required: true
    - name: old_implicit_casting
      display-name: Use DuckDB old_implicit_casting option
      default: true
      type: boolean
<<<<<<< HEAD
=======
    - name: allow_unsigned_extensions
      display-name: Allow loading unsigned extensions
      default: false
      type: boolean
    - name: memory_limit
      display-name: Limit on the amount of memory that DuckDB can use (e.g., 1GB), defaults to 80% of RAM
      required: false
    - name: azure_transport_option_type
      display-name: Azure transport option type
      required: false
>>>>>>> e1c1d032
    - name: motherduck_token
      display-name: Motherduck Token
      type: secret
      secret-kind: password
      required: true

init:
  - step: load-namespace
    namespace: metabase.driver.duckdb
  - step: register-jdbc-driver
    class: org.duckdb.DuckDBDriver<|MERGE_RESOLUTION|>--- conflicted
+++ resolved
@@ -19,8 +19,6 @@
       display-name: Use DuckDB old_implicit_casting option
       default: true
       type: boolean
-<<<<<<< HEAD
-=======
     - name: allow_unsigned_extensions
       display-name: Allow loading unsigned extensions
       default: false
@@ -31,7 +29,6 @@
     - name: azure_transport_option_type
       display-name: Azure transport option type
       required: false
->>>>>>> e1c1d032
     - name: motherduck_token
       display-name: Motherduck Token
       type: secret
