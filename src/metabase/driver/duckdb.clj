(ns metabase.driver.duckdb
  (:require
   [clojure.java.jdbc :as jdbc]
   [clojure.string :as str]
   [java-time.api :as t]
   [medley.core :as m]
   [metabase.driver :as driver]
   [metabase.driver.sql-jdbc.common :as sql-jdbc.common]
   [metabase.driver.sql-jdbc.connection :as sql-jdbc.conn]
   [metabase.driver.sql-jdbc.execute :as sql-jdbc.execute]
   [metabase.driver.sql-jdbc.sync :as sql-jdbc.sync]
   [metabase.driver.sql.query-processor :as sql.qp]
   [metabase.util.honey-sql-2 :as h2x]
   [metabase.util.log :as log])
  (:import
   (java.sql
    Connection
    PreparedStatement
    ResultSet
    ResultSetMetaData
    Statement
    Time
    Types)
   (java.time LocalDate LocalTime OffsetTime)
   (java.time.temporal ChronoField)))

(set! *warn-on-reflection* true)

(driver/register! :duckdb, :parent :sql-jdbc)

(doseq [[feature supported?] {:metadata/key-constraints      false  ;; fetching metadata about foreign key constraints is not supported, but JOINs generally are.
                              :upload-with-auto-pk           false}]
  (defmethod driver/database-supports? [:duckdb feature] [_driver _feature _db] supported?))

(defmethod sql-jdbc.conn/data-source-name :duckdb
  [_driver details] 
  ((some-fn :database_file)
   details))

(def premium-features-namespace
  (try
    (require '[metabase.premium-features.core :as premium-features])    ;; For Metabase 0.52 or after 
    'metabase.premium-features.core
    (catch Exception _
      (try
        (require '[metabase.public-settings.premium-features :as premium-features])   ;; For Metabase < 0.52
        'metabase.public-settings.premium-features
        (catch Exception e
          (throw (ex-info "Could not load either premium features namespace"
                          {:error e})))))))

(defn- is-hosted?  []
  (let [premium-feature-ns (find-ns premium-features-namespace)]
    ((ns-resolve premium-feature-ns 'is-hosted?))))

(defn- get-motherduck-token [details-map]
  (try
     ;; For Metabase 0.52 or after 
    ((requiring-resolve 'metabase.models.secret/value-as-string) :duckdb details-map "motherduck_token")
    (catch Exception _
       ;; For Metabase < 0.52
      (or (-> ((requiring-resolve 'metabase.models.secret/db-details-prop->secret-map) details-map "motherduck_token")
              ((requiring-resolve 'metabase.models.secret/value->string)))
          ((requiring-resolve 'metabase.models.secret/get-secret-string) details-map "motherduck_token")))))

(defn- database-file-path-split [database_file]
  (let [url-parts (str/split database_file #"\?")]
    (if (= 2 (count url-parts))
      (let [database-file (first url-parts)
            additional-options (second url-parts)]
        [database-file additional-options])
      [database_file ""])))

(defn- jdbc-spec
  "Creates a spec for `clojure.java.jdbc` to use for connecting to DuckDB via JDBC from the given `opts`"
<<<<<<< HEAD
  [{:keys [database_file, read_only, allow_unsigned_extensions, old_implicit_casting, motherduck_token, memory_limit, azure_transport_option_type, attach_mode], :as details}] 
  (-> details 
      (merge
       {:classname         "org.duckdb.DuckDBDriver"
        :subprotocol       "duckdb"
        :subname           (or database_file "")
        "duckdb.read_only" (str read_only)
        "custom_user_agent" (str "metabase" (if (is-hosted?) " metabase-cloud" ""))
        "temp_directory"   (str database_file ".tmp")
        "jdbc_stream_results" "true"
        :TimeZone  "UTC"}
       (when old_implicit_casting
         {"old_implicit_casting" (str old_implicit_casting)})
       (when memory_limit
         {"memory_limit" (str memory_limit)})
       (when azure_transport_option_type
         {"azure_transport_option_type" (str azure_transport_option_type)})
       (when allow_unsigned_extensions
         {"allow_unsigned_extensions" (str allow_unsigned_extensions)})
       (when (seq (re-find #"^md:" database_file))
         {"motherduck_attach_mode"  (or attach_mode "single")})    ;; when connecting to MotherDuck, explicitly connect to a single database
       (when (seq motherduck_token)     ;; Only configure the option if token is provided
         {"motherduck_token" motherduck_token})) 
      (dissoc :database_file :read_only :port :engine :allow_unsigned_extensions :old_implicit_casting :motherduck_token :memory_limit :azure_transport_option_type :attach_mode)
      sql-jdbc.common/handle-additional-options))
=======
  [{:keys [database_file, read_only, allow_unsigned_extensions, old_implicit_casting, motherduck_token, memory_limit, azure_transport_option_type], :as details}] 
  (let [[database_file_base database_file_additional_options] (database-file-path-split database_file)]
    (-> details 
        (merge
         {:classname         "org.duckdb.DuckDBDriver"
          :subprotocol       "duckdb"
          :subname           (or database_file "")
          "duckdb.read_only" (str read_only)
          "custom_user_agent" (str "metabase" (if (is-hosted?) " metabase-cloud" ""))
          "temp_directory"   (str database_file_base ".tmp")
          "jdbc_stream_results" "true"
          :TimeZone  "UTC"}
         (when old_implicit_casting
           {"old_implicit_casting" (str old_implicit_casting)})
         (when memory_limit
           {"memory_limit" (str memory_limit)})
         (when azure_transport_option_type
           {"azure_transport_option_type" (str azure_transport_option_type)})
         (when allow_unsigned_extensions
           {"allow_unsigned_extensions" (str allow_unsigned_extensions)})
         (when (seq (re-find #"^md:" database_file))
           {"motherduck_attach_mode"  "single"})    ;; when connecting to MotherDuck, explicitly connect to a single database
         (when (seq motherduck_token)     ;; Only configure the option if token is provided
           {"motherduck_token" motherduck_token})
         (sql-jdbc.common/additional-options->map (:additional-options details) :url) 
         (sql-jdbc.common/additional-options->map database_file_additional_options :url))
        ;; remove fields from the metabase config that do not directly go into the jdbc spec
        (dissoc :database_file :read_only :port :engine :allow_unsigned_extensions 
                :old_implicit_casting :motherduck_token :memory_limit :azure_transport_option_type 
                :advanced-options :additional-options))))
>>>>>>> 23311d58

(defn- remove-keys-with-prefix [details prefix]
  (apply dissoc details (filter #(str/starts-with? (name %) prefix) (keys details))))

(defmethod sql-jdbc.conn/connection-details->spec :duckdb
  [_ details-map]
   (-> details-map
              (merge {:motherduck_token (get-motherduck-token details-map)})
              (remove-keys-with-prefix "motherduck_token-")
              jdbc-spec))

(defmethod sql-jdbc.execute/do-with-connection-with-options :duckdb
  [driver db-or-id-or-spec {:keys [^String session-timezone report-timezone] :as options} f]
  ;; First use the parent implementation to get the connection with standard options
  (sql-jdbc.execute/do-with-resolved-connection
   driver
   db-or-id-or-spec
   options
   (fn [^Connection conn]
     ;; Additionally set timezone if provided and we're not in a recursive connection
     (when (and (or report-timezone session-timezone) (not (sql-jdbc.execute/recursive-connection?)))
       (let [timezone-to-use (or report-timezone session-timezone)]
         (try
           (with-open [stmt (.createStatement conn)]
             (.execute stmt (format "SET TimeZone='%s';" timezone-to-use)))
           (catch Throwable e
             (log/debugf e "Error setting timezone '%s' for DuckDB database" timezone-to-use)))))
     ;; Call the function with the configured connection
     (f conn))))

(defmethod sql-jdbc.execute/set-timezone-sql :duckdb [_]
  "SET GLOBAL TimeZone=%s;")

(def ^:private database-type->base-type
  (sql-jdbc.sync/pattern-based-database-type->base-type
   [[#"BOOLEAN"                  :type/Boolean]
    [#"BOOL"                     :type/Boolean]
    [#"LOGICAL"                  :type/Boolean]
    [#"HUGEINT"                  :type/BigInteger]
    [#"UBIGINT"                  :type/BigInteger]
    [#"BIGINT"                   :type/BigInteger]
    [#"INT8"                     :type/BigInteger]
    [#"LONG"                     :type/BigInteger]
    [#"INT4"                     :type/Integer]
    [#"SIGNED"                   :type/Integer]
    [#"INT2"                     :type/Integer]
    [#"SHORT"                    :type/Integer]
    [#"INT1"                     :type/Integer]
    [#"UINTEGER"                 :type/Integer]
    [#"USMALLINT"                :type/Integer]
    [#"UTINYINT"                 :type/Integer]
    [#"INTEGER"                  :type/Integer]
    [#"SMALLINT"                 :type/Integer]
    [#"TINYINT"                  :type/Integer]
    [#"INT"                      :type/Integer]
    [#"DECIMAL"                  :type/Decimal]
    [#"DOUBLE"                   :type/Float]
    [#"FLOAT8"                   :type/Float]
    [#"NUMERIC"                  :type/Float]
    [#"REAL"                     :type/Float]
    [#"FLOAT4"                   :type/Float]
    [#"FLOAT"                    :type/Float]
    [#"VARCHAR"                  :type/Text]
    [#"BPCHAR"                   :type/Text]
    [#"CHAR"                     :type/Text]
    [#"TEXT"                     :type/Text]
    [#"STRING"                   :type/Text]
    [#"JSON"                     :type/JSON]
    [#"BLOB"                     :type/*]
    [#"BYTEA"                    :type/*]
    [#"VARBINARY"                :type/*]
    [#"BINARY"                   :type/*]
    [#"UUID"                     :type/UUID]
    [#"TIMESTAMPTZ"              :type/DateTimeWithTZ]
    [#"TIMESTAMP WITH TIME ZONE" :type/DateTimeWithTZ]
    [#"DATETIME"                 :type/DateTime]
    [#"TIMESTAMP_S"              :type/DateTime]
    [#"TIMESTAMP_MS"             :type/DateTime]
    [#"TIMESTAMP_NS"             :type/DateTime]
    [#"TIMESTAMP"                :type/DateTime]
    [#"DATE"                     :type/Date]
    [#"TIME"                     :type/Time]
    [#"GEOMETRY"                 :type/*]]))

(defmethod sql-jdbc.sync/database-type->base-type :duckdb
  [_ field-type]
  (database-type->base-type field-type))

(defn- local-time-to-time [^LocalTime lt]
  (Time. (.getLong lt ChronoField/MILLI_OF_DAY)))

(defmethod sql-jdbc.execute/set-parameter [:duckdb LocalDate]
  [_ ^PreparedStatement prepared-statement i t]
  (.setObject prepared-statement i (t/local-date-time t (t/local-time 0))))

(defmethod sql-jdbc.execute/set-parameter [:duckdb LocalTime]
  [_ ^PreparedStatement prepared-statement i t]
  (.setObject prepared-statement i (local-time-to-time t)))

(defmethod sql-jdbc.execute/set-parameter [:duckdb OffsetTime]
  [_ ^PreparedStatement prepared-statement i ^OffsetTime t]
  (let [adjusted-tz  (local-time-to-time (t/local-time (t/with-offset-same-instant t (t/zone-offset 0))))]
    (.setObject prepared-statement i adjusted-tz)))

(defmethod sql-jdbc.execute/set-parameter [:duckdb String]
  [_ ^PreparedStatement prepared-statement i t]
  (.setObject prepared-statement i t))

;; .getObject of DuckDB (v0.4.0) does't handle the java.time.LocalDate but sql.Date only,
;; so get the sql.Date from DuckDB and convert it to java.time.LocalDate
(defmethod sql-jdbc.execute/read-column-thunk [:duckdb Types/DATE]
  [_ ^ResultSet rs _rsmeta ^Integer i]
  (fn []
    (when-let [sqlDate (.getDate rs i)]
      (.toLocalDate sqlDate))))

;; .getObject of DuckDB (v0.4.0) does't handle the java.time.LocalTime but sql.Time only,
;; so get the sql.Time from DuckDB and convert it to java.time.LocalTime
(defmethod sql-jdbc.execute/read-column-thunk [:duckdb Types/TIME]
  [_ ^ResultSet rs _rsmeta ^Integer i]
  (fn []
    (when-let [sql-time-string (.getString rs i)]
      (LocalTime/parse sql-time-string))))

;; override the sql-jdbc.execute/read-column-thunk for TIMESTAMP based on
;; DuckDB JDBC implementation.
(defmethod sql-jdbc.execute/read-column-thunk [:duckdb Types/TIMESTAMP]
  [_ ^ResultSet rs _ ^Integer i]
  (fn []
    (when-let [t (.getTimestamp rs i)]
      (t/local-date-time t))))

;; date processing for aggregation
(defmethod driver/db-start-of-week :duckdb [_] :monday)

(defmethod sql.qp/add-interval-honeysql-form :duckdb
  [driver hsql-form amount unit]
  (if (= unit :quarter)
    (recur driver hsql-form (* amount 3) :month)
    (h2x/+ (h2x/->timestamp-with-time-zone hsql-form) [:raw (format "(INTERVAL '%d' %s)" (int amount) (name unit))])))

(defmethod sql.qp/date [:duckdb :default]         [_ _ expr] expr)
(defmethod sql.qp/date [:duckdb :minute]          [_ _ expr] [:date_trunc (h2x/literal :minute) expr])
(defmethod sql.qp/date [:duckdb :minute-of-hour]  [_ _ expr] [:minute expr])
(defmethod sql.qp/date [:duckdb :hour]            [_ _ expr] [:date_trunc (h2x/literal :hour) expr])
(defmethod sql.qp/date [:duckdb :hour-of-day]     [_ _ expr] [:hour expr])
(defmethod sql.qp/date [:duckdb :day]             [_ _ expr] [:date_trunc (h2x/literal :day) expr])
(defmethod sql.qp/date [:duckdb :day-of-month]    [_ _ expr] [:day expr])
(defmethod sql.qp/date [:duckdb :day-of-year]     [_ _ expr] [:dayofyear expr])

(defmethod sql.qp/date [:duckdb :day-of-week]
  [driver _ expr]
  (sql.qp/adjust-day-of-week driver [:isodow expr]))

(defmethod sql.qp/date [:duckdb :week]
  [driver _ expr]
  (sql.qp/adjust-start-of-week driver (partial conj [:date_trunc] (h2x/literal :week)) expr))

(defmethod sql.qp/date [:duckdb :month]           [_ _ expr] [:date_trunc (h2x/literal :month) expr])
(defmethod sql.qp/date [:duckdb :month-of-year]   [_ _ expr] [:month expr])
(defmethod sql.qp/date [:duckdb :quarter]         [_ _ expr] [:date_trunc (h2x/literal :quarter) expr])
(defmethod sql.qp/date [:duckdb :quarter-of-year] [_ _ expr] [:quarter expr])
(defmethod sql.qp/date [:duckdb :year]            [_ _ expr] [:date_trunc (h2x/literal :year) expr])

(defmethod sql.qp/unix-timestamp->honeysql [:duckdb :seconds]
  [_ _ expr]
  [:to_timestamp (h2x/cast :DOUBLE expr)])

(defmethod sql.qp/->honeysql [:duckdb :regex-match-first]
  [driver [_ arg pattern]]
  [:regexp_extract (sql.qp/->honeysql driver arg) (sql.qp/->honeysql driver pattern)])

;; empty result set for queries without result (like insert...)
(defn- empty-rs []
  (reify
    ResultSet
    (getMetaData [_]
      (reify
        ResultSetMetaData
        (getColumnCount [_] 1)
        (getColumnLabel [_ _idx] "WARNING")
        (getColumnTypeName [_ _] "CHAR")
        (getColumnType [_ _] Types/CHAR)))
    (next [_] false)
    (close [_])))

;; override native execute-statement! to make queries that does't returns ResultSet

(defmethod sql-jdbc.execute/execute-statement! :duckdb
  [_driver ^Statement stmt ^String sql]
  (if (.execute stmt sql)
    (.getResultSet stmt)
    (empty-rs)))

(defn- is_motherduck
  [database_file]
  (and (seq (re-find #"^md:" database_file)) (> (count database_file) 3)))

(defn- motherduck_db_name
  [database_file]
  (subs database_file 3))

;; Creates a new connection to the same DuckDB instance to avoid deadlocks during concurrent operations.
;; context: observed in tests that sometimes multiple syncs can be triggered on the same db at the same time,
;; (and potentially the deletion of the local duckdb file) that results in bad_weak_ptr errors on the duckdb 
;; connection object and deadlocks, so creating a lightweight clone of the connection to the same duckdb 
;; instance to avoid deadlocks. 
(defn- clone-raw-connection [connection]
  (let [c3p0-conn (cast com.mchange.v2.c3p0.C3P0ProxyConnection connection)
        clone-method (.getMethod org.duckdb.DuckDBConnection "duplicate" (into-array Class []))
        raw-conn-token com.mchange.v2.c3p0.C3P0ProxyConnection/RAW_CONNECTION
        args (into-array Object [])]
    (.rawConnectionOperation c3p0-conn clone-method raw-conn-token args)))

(defmethod driver/describe-database :duckdb
  [driver database]
  (let
   [database_file (get (get database :details) :database_file)
    database_file (first (database-file-path-split database_file))  ;; remove additional options in connection string
    get_tables_query (str "select * from information_schema.tables "
                               ;; Additionally filter by db_name if connecting to MotherDuck, since
                               ;; multiple databases can be attached and information about the
                               ;; non-target database will be present in information_schema. 
                          (if (is_motherduck database_file)
                            (let [db_name_without_md (motherduck_db_name database_file)]
                              (format "where table_catalog = '%s' " db_name_without_md))
                            ""))]
    {:tables
     (sql-jdbc.execute/do-with-connection-with-options
      driver database nil
      (fn [conn]
        (set
         (for [{:keys [table_schema table_name]}
               (jdbc/query {:connection (clone-raw-connection conn)}
                           [get_tables_query])]
           {:name table_name :schema table_schema}))))}))

(defmethod driver/describe-table :duckdb
  [driver database {table_name :name, schema :schema}]
  (let [database_file (get (get database :details) :database_file)
        database_file (first (database-file-path-split database_file))  ;; remove additional options in connection string
        get_columns_query (str
                           (format
                            "select * from information_schema.columns where table_name = '%s' and table_schema = '%s'"
                            table_name schema)
                                  ;; Additionally filter by db_name if connecting to MotherDuck, since
                                  ;; multiple databases can be attached and information about the
                                  ;; non-target database will be present in information_schema. 
                           (if (is_motherduck database_file)
                             (let [db_name_without_md (motherduck_db_name database_file)]
                               (format "and table_catalog = '%s' " db_name_without_md))
                             ""))]
    {:name   table_name
     :schema schema
     :fields
     (sql-jdbc.execute/do-with-connection-with-options
      driver database nil
      (fn [conn] (let [results (jdbc/query
                                {:connection (clone-raw-connection conn)}
                                [get_columns_query])]
                   (set
                    (for [[idx {column_name :column_name, data_type :data_type}] (m/indexed results)]
                      {:name              column_name
                       :database-type     data_type
                       :base-type         (sql-jdbc.sync/database-type->base-type driver (keyword data_type))
                       :database-position idx})))))}))

;; The 0.4.0 DuckDB JDBC .getImportedKeys method throws 'not implemented' yet.
;; There is no support of FK yet.
(defmethod driver/describe-table-fks :duckdb
  [_ _ _]
  nil)<|MERGE_RESOLUTION|>--- conflicted
+++ resolved
@@ -73,34 +73,7 @@
 
 (defn- jdbc-spec
   "Creates a spec for `clojure.java.jdbc` to use for connecting to DuckDB via JDBC from the given `opts`"
-<<<<<<< HEAD
   [{:keys [database_file, read_only, allow_unsigned_extensions, old_implicit_casting, motherduck_token, memory_limit, azure_transport_option_type, attach_mode], :as details}] 
-  (-> details 
-      (merge
-       {:classname         "org.duckdb.DuckDBDriver"
-        :subprotocol       "duckdb"
-        :subname           (or database_file "")
-        "duckdb.read_only" (str read_only)
-        "custom_user_agent" (str "metabase" (if (is-hosted?) " metabase-cloud" ""))
-        "temp_directory"   (str database_file ".tmp")
-        "jdbc_stream_results" "true"
-        :TimeZone  "UTC"}
-       (when old_implicit_casting
-         {"old_implicit_casting" (str old_implicit_casting)})
-       (when memory_limit
-         {"memory_limit" (str memory_limit)})
-       (when azure_transport_option_type
-         {"azure_transport_option_type" (str azure_transport_option_type)})
-       (when allow_unsigned_extensions
-         {"allow_unsigned_extensions" (str allow_unsigned_extensions)})
-       (when (seq (re-find #"^md:" database_file))
-         {"motherduck_attach_mode"  (or attach_mode "single")})    ;; when connecting to MotherDuck, explicitly connect to a single database
-       (when (seq motherduck_token)     ;; Only configure the option if token is provided
-         {"motherduck_token" motherduck_token})) 
-      (dissoc :database_file :read_only :port :engine :allow_unsigned_extensions :old_implicit_casting :motherduck_token :memory_limit :azure_transport_option_type :attach_mode)
-      sql-jdbc.common/handle-additional-options))
-=======
-  [{:keys [database_file, read_only, allow_unsigned_extensions, old_implicit_casting, motherduck_token, memory_limit, azure_transport_option_type], :as details}] 
   (let [[database_file_base database_file_additional_options] (database-file-path-split database_file)]
     (-> details 
         (merge
@@ -121,7 +94,7 @@
          (when allow_unsigned_extensions
            {"allow_unsigned_extensions" (str allow_unsigned_extensions)})
          (when (seq (re-find #"^md:" database_file))
-           {"motherduck_attach_mode"  "single"})    ;; when connecting to MotherDuck, explicitly connect to a single database
+           {"motherduck_attach_mode"  (or attach_mode "single")})    ;; when connecting to MotherDuck, explicitly connect to a single database
          (when (seq motherduck_token)     ;; Only configure the option if token is provided
            {"motherduck_token" motherduck_token})
          (sql-jdbc.common/additional-options->map (:additional-options details) :url) 
@@ -130,7 +103,6 @@
         (dissoc :database_file :read_only :port :engine :allow_unsigned_extensions 
                 :old_implicit_casting :motherduck_token :memory_limit :azure_transport_option_type 
                 :advanced-options :additional-options))))
->>>>>>> 23311d58
 
 (defn- remove-keys-with-prefix [details prefix]
   (apply dissoc details (filter #(str/starts-with? (name %) prefix) (keys details))))
